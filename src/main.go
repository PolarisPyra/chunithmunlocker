--- conflicted
+++ resolved
@@ -80,6 +80,7 @@
 				}
 				m.view = "main"
 
+				filenames := []string{"Music.xml", "Event.xml", "Chara.xml", "NamePlate.xml", "AvatarAccessory.xml", "Trophy.xml", "MapIcon.xml"}
 				filenames := []string{"Music.xml", "Event.xml", "Chara.xml", "NamePlate.xml", "AvatarAccessory.xml", "Trophy.xml", "MapIcon.xml"}
 				fileCounts, err := countSpecificXMLFiles(m.dir, filenames)
 				if err != nil {
@@ -177,12 +178,15 @@
 
 				// If "UNLOCK ALL" is selected
 				isUnlockAll := selectedRow[0] == "8"
+				isUnlockAll := selectedRow[0] == "8"
 				// If "RELOCK ALL" is selected
+				isRelockAll := selectedRow[0] == "9"
 				isRelockAll := selectedRow[0] == "9"
 
 				// Define which files to process
 				var filesToProcess []string
 				if isUnlockAll || isRelockAll {
+					filesToProcess = []string{"Music.xml", "Event.xml", "Chara.xml", "NamePlate.xml", "AvatarAccessory.xml", "Trophy.xml", "MapIcon.xml"}
 					filesToProcess = []string{"Music.xml", "Event.xml", "Chara.xml", "NamePlate.xml", "AvatarAccessory.xml", "Trophy.xml", "MapIcon.xml"}
 				} else {
 					filesToProcess = []string{selectedRow[1]}
@@ -238,6 +242,7 @@
 										change = fmt.Sprintf("Skipped %s: Already has <alwaysOpen>true</alwaysOpen>", path)
 									}
 								}
+							case "Chara.xml", "NamePlate.xml", "AvatarAccessory.xml", "Trophy.xml", "MapIcon.xml":
 							case "Chara.xml", "NamePlate.xml", "AvatarAccessory.xml", "Trophy.xml", "MapIcon.xml":
 								if isRelockAll {
 									if strings.Contains(content, "<defaultHave>true</defaultHave>") {
@@ -275,27 +280,6 @@
 					}
 				}
 				m.view = "success"
-<<<<<<< HEAD
-=======
-			case "1":
-				m.table.SetCursor(0)
-			case "2":
-				m.table.SetCursor(1)
-			case "3":
-				m.table.SetCursor(2)
-			case "4":
-				m.table.SetCursor(3)
-			case "5":
-				m.table.SetCursor(4)
-			case "6":
-				m.table.SetCursor(5)
-			case "7":
-				m.table.SetCursor(6)
-			case "8":
-				m.table.SetCursor(7)
-			case "9":
-				m.table.SetCursor(8)
->>>>>>> ba29affd
 			}
 		}
 
@@ -327,6 +311,7 @@
 
 	case "main":
 		return baseStyle.Render(m.table.View()) + "\nPress '1'-'9' to select, 'enter' to modify selected file(s), 'q' to quit.\n"
+		return baseStyle.Render(m.table.View()) + "\nPress '1'-'9' to select, 'enter' to modify selected file(s), 'q' to quit.\n"
 
 	case "success":
 		view := "Changes:\n"
